--- conflicted
+++ resolved
@@ -761,160 +761,6 @@
     logic [XIF_ID_W-1:0] lsu_trans_complete_id;
     logic                lsu_trans_complete_exc;
     logic [5:0]          lsu_trans_complete_exccode;
-<<<<<<< HEAD
-=======
-    vproc_lsu #(
-        .VREG_W                   ( VREG_W                        ),
-        .VMSK_W                   ( VMSK_W                        ),
-        .VMEM_W                   ( VMEM_W                        ),
-        .CFG_VL_W                 ( CFG_VL_W                      ),
-        .XIF_ID_W                 ( XIF_ID_W                      ),
-        .XIF_ID_CNT               ( XIF_ID_CNT                    ),
-        .MAX_WR_ATTEMPTS          ( 1                             ),
-        .ADDR_ALIGNED             ( ADDR_ALIGNED                  ),
-        .DONT_CARE_ZERO           ( DONT_CARE_ZERO                )
-    ) lsu (
-        .clk_i                    ( clk_i                         ),
-        .async_rst_ni             ( async_rst_n                   ),
-        .sync_rst_ni              ( sync_rst_n                    ),
-        .id_i                     ( queue_data_q.id               ),
-        .vsew_i                   ( queue_data_q.vsew             ),
-        .emul_i                   ( queue_data_q.emul             ),
-        .vl_i                     ( queue_data_q.vl               ),
-        .vl_0_i                   ( queue_data_q.vl_0             ),
-        .op_rdy_i                 ( op_rdy_lsu                    ),
-        .op_ack_o                 ( op_ack_lsu                    ),
-        .misaligned_o             ( misaligned_lsu                ),
-        .mode_i                   ( queue_data_q.mode.lsu         ),
-        .rs1_i                    ( queue_data_q.rs1              ),
-        .rs2_i                    ( queue_data_q.rs2              ),
-        .vd_i                     ( queue_data_q.rd.addr          ),
-        .vreg_pend_wr_i           ( vreg_wr_hazard_map_q          ),
-        .vreg_pend_rd_o           ( vreg_pend_rd_by_lsu_d         ),
-        .vreg_pend_rd_i           ( vreg_pend_rd_to_lsu_q         ),
-        .pending_load_o           ( pending_load_lsu              ),
-        .pending_store_o          ( pending_store_lsu             ),
-        .clear_wr_hazards_o       ( vreg_wr_hazard_clr_lsu        ),
-        .instr_spec_i             ( ~instr_notspec_q              ),
-        .instr_killed_i           ( instr_killed_q                ),
-        .instr_done_valid_o       ( instr_complete_valid[0]       ),
-        .instr_done_id_o          ( instr_complete_id   [0]       ),
-        .trans_complete_valid_o   ( lsu_trans_complete_valid      ),
-        .trans_complete_id_o      ( lsu_trans_complete_id         ),
-        .trans_complete_exc_o     ( lsu_trans_complete_exc        ),
-        .trans_complete_exccode_o ( lsu_trans_complete_exccode    ),
-        .vreg_mask_i              ( vreg_mask                     ),
-        .vreg_rd_i                ( vregfile_rd_data[1]           ),
-        .vreg_rd_addr_o           ( vregfile_rd_addr[1]           ),
-        .vreg_wr_o                ( lsu_wr_data                   ),
-        .vreg_wr_addr_o           ( lsu_wr_addr                   ),
-        .vreg_wr_mask_o           ( lsu_wr_mask                   ),
-        .vreg_wr_en_o             ( lsu_wr_en                     ),
-        .xif_mem_if               ( xif_mem_if                    ),
-        .xif_memres_if            ( xif_memres_if                 )
-    );
-
-
-    // ALU
-    logic [VREG_W-1:0] alu_wr_data;
-    logic [VMSK_W-1:0] alu_wr_mask;
-    logic [4:0]        alu_wr_addr;
-    logic              alu_wr_en;
-    vproc_alu #(
-        .VREG_W             ( VREG_W                        ),
-        .VMSK_W             ( VMSK_W                        ),
-        .CFG_VL_W           ( CFG_VL_W                      ),
-        .ALU_OP_W           ( ALU_OP_W                      ),
-        .XIF_ID_W           ( XIF_ID_W                      ),
-        .XIF_ID_CNT         ( XIF_ID_CNT                    ),
-        .MAX_WR_ATTEMPTS    ( 2                             ),
-        .DONT_CARE_ZERO     ( DONT_CARE_ZERO                )
-    ) alu (
-        .clk_i              ( clk_i                         ),
-        .async_rst_ni       ( async_rst_n                   ),
-        .sync_rst_ni        ( sync_rst_n                    ),
-        .id_i               ( queue_data_q.id               ),
-        .vsew_i             ( queue_data_q.vsew             ),
-        .emul_i             ( queue_data_q.emul             ),
-        .vxrm_i             ( queue_data_q.vxrm             ),
-        .vl_i               ( queue_data_q.vl               ),
-        .vl_0_i             ( queue_data_q.vl_0             ),
-        .op_rdy_i           ( op_rdy_alu                    ),
-        .op_ack_o           ( op_ack_alu                    ),
-        .mode_i             ( queue_data_q.mode.alu         ),
-        .widenarrow_i       ( queue_data_q.widenarrow       ),
-        .rs1_i              ( queue_data_q.rs1              ),
-        .rs2_i              ( queue_data_q.rs2              ),
-        .vd_i               ( queue_data_q.rd.addr          ),
-        .vreg_pend_wr_i     ( vreg_wr_hazard_map_q          ),
-        .vreg_pend_rd_o     ( vreg_pend_rd_by_alu_d         ),
-        .vreg_pend_rd_i     ( vreg_pend_rd_to_alu_q         ),
-        .clear_wr_hazards_o ( vreg_wr_hazard_clr_alu        ),
-        .instr_spec_i       ( ~instr_notspec_q              ),
-        .instr_killed_i     ( instr_killed_q                ),
-        .instr_done_valid_o ( instr_complete_valid[1]       ),
-        .instr_done_id_o    ( instr_complete_id   [1]       ),
-        .vreg_mask_i        ( vreg_mask                     ),
-        .vreg_rd_i          ( vregfile_rd_data[2]           ),
-        .vreg_rd_addr_o     ( vregfile_rd_addr[2]           ),
-        .vreg_wr_o          ( alu_wr_data                   ),
-        .vreg_wr_addr_o     ( alu_wr_addr                   ),
-        .vreg_wr_mask_o     ( alu_wr_mask                   ),
-        .vreg_wr_en_o       ( alu_wr_en                     )
-    );
-
-
-    // MUL
-    logic [VREG_W-1:0] mul_wr_data;
-    logic [VMSK_W-1:0] mul_wr_mask;
-    logic [4:0]        mul_wr_addr;
-    logic              mul_wr_en;
-    vproc_mul #(
-        .VREG_W             ( VREG_W                                 ),
-        .VMSK_W             ( VMSK_W                                 ),
-        .CFG_VL_W           ( CFG_VL_W                               ),
-        .MUL_OP_W           ( MUL_OP_W                               ),
-        .XIF_ID_W           ( XIF_ID_W                               ),
-        .XIF_ID_CNT         ( XIF_ID_CNT                             ),
-        .MAX_WR_ATTEMPTS    ( 1                                      ),
-        .MUL_TYPE           ( MUL_TYPE                               ),
-        .DONT_CARE_ZERO     ( DONT_CARE_ZERO                         )
-    ) mul (
-        .clk_i              ( clk_i                                  ),
-        .async_rst_ni       ( async_rst_n                            ),
-        .sync_rst_ni        ( sync_rst_n                             ),
-        .id_i               ( queue_data_q.id                        ),
-        .vsew_i             ( queue_data_q.vsew                      ),
-        .emul_i             ( queue_data_q.emul                      ),
-        .vxrm_i             ( queue_data_q.vxrm                      ),
-        .vl_i               ( queue_data_q.vl                        ),
-        .vl_0_i             ( queue_data_q.vl_0                      ),
-        .op_rdy_i           ( op_rdy_mul                             ),
-        .op_ack_o           ( op_ack_mul                             ),
-        .mode_i             ( queue_data_q.mode.mul                  ),
-        .widening_i         ( queue_data_q.widenarrow == OP_WIDENING ),
-        .rs1_i              ( queue_data_q.rs1                       ),
-        .rs2_i              ( queue_data_q.rs2                       ),
-        .vd_i               ( queue_data_q.rd.addr                   ),
-        .vreg_pend_wr_i     ( vreg_wr_hazard_map_q                   ),
-        .vreg_pend_rd_o     ( vreg_pend_rd_by_mul_d                  ),
-        .vreg_pend_rd_i     ( vreg_pend_rd_to_mul_q                  ),
-        .clear_wr_hazards_o ( vreg_wr_hazard_clr_mul                 ),
-        .instr_spec_i       ( ~instr_notspec_q                       ),
-        .instr_killed_i     ( instr_killed_q                         ),
-        .instr_done_valid_o ( instr_complete_valid[2]                ),
-        .instr_done_id_o    ( instr_complete_id   [2]                ),
-        .vreg_mask_i        ( vreg_mask                              ),
-        .vreg_rd_i          ( vregfile_rd_data[3]                    ),
-        .vreg_rd3_i         ( vregfile_rd_data[4]                    ),
-        .vreg_rd_addr_o     ( vregfile_rd_addr[3]                    ),
-        .vreg_rd3_addr_o    ( vregfile_rd_addr[4]                    ),
-        .vreg_wr_o          ( mul_wr_data                            ),
-        .vreg_wr_addr_o     ( mul_wr_addr                            ),
-        .vreg_wr_mask_o     ( mul_wr_mask                            ),
-        .vreg_wr_en_o       ( mul_wr_en                              )
-    );
->>>>>>> 0ef73b2d
 
     logic                elem_xreg_valid;
     logic [XIF_ID_W-1:0] elem_xreg_id;
