// Copyright TU Wien
// Licensed under the Solderpad Hardware License v2.1, see LICENSE.txt for details
// SPDX-License-Identifier: Apache-2.0 WITH SHL-2.1


module vproc_lsu #(
        parameter int unsigned        VMEM_W          = 32,   // width in bits of the vector memory interface
        parameter bit                 BUF_REQUEST     = 1'b1, // insert pipeline stage before issuing request
        parameter bit                 BUF_RDATA       = 1'b1, // insert pipeline stage after memory read
        parameter type                CTRL_T          = logic,
        parameter int unsigned        XIF_ID_W        = 3,    // width in bits of instruction IDs
        parameter int unsigned        XIF_ID_CNT      = 8,    // total count of instruction IDs
        parameter bit                 ADDR_ALIGNED    = 1'b1, // base address is aligned to VMEM_W
        parameter bit                 DONT_CARE_ZERO  = 1'b0  // initialize don't care values to zero
    )
    (
        input  logic                  clk_i,
        input  logic                  async_rst_ni,
        input  logic                  sync_rst_ni,

        input  logic                  pipe_in_valid_i,
        output logic                  pipe_in_ready_o,
        input  CTRL_T                 pipe_in_ctrl_i,
        input  logic [31          :0] pipe_in_op1_i,
        input  logic [VMEM_W    -1:0] pipe_in_op2_i,
        input  logic [VMEM_W/8  -1:0] pipe_in_mask_i,

        output logic                  pipe_out_valid_o,
        input  logic                  pipe_out_ready_i,
        output CTRL_T                 pipe_out_ctrl_o,
        output logic                  pipe_out_pend_clr_o,
        output logic [VMEM_W    -1:0] pipe_out_res_o,
        output logic [VMEM_W/8  -1:0] pipe_out_mask_o,

        output logic                  pending_load_o,
        output logic                  pending_store_o,

        input  logic [31:0]           vreg_pend_rd_i,

        input  logic [XIF_ID_CNT-1:0] instr_spec_i,
        input  logic [XIF_ID_CNT-1:0] instr_killed_i,

        output logic                  trans_complete_valid_o,
        output logic [XIF_ID_W-1:0]   trans_complete_id_o,
        output logic                  trans_complete_exc_o,
        output logic [5:0]            trans_complete_exccode_o,

        vproc_xif.coproc_mem          xif_mem_if,
        vproc_xif.coproc_mem_result   xif_memres_if
    );

    import vproc_pkg::*;

    // reduced LSU state for passing through the queue
    typedef struct packed {
        logic                        first_cycle;
        logic                        last_cycle;
        logic [XIF_ID_W-1:0]         id;
        op_mode_lsu                  mode;
        logic [$clog2(VMEM_W/8)-1:0] vl_part;
        logic                        vl_part_0;
        logic [4:0]                  res_vaddr;
        logic                        res_store;
        logic                        res_shift;
        logic                        exc;
        logic [5:0]                  exccode;
    } lsu_state_red;

    logic mem_result_valid; // XIF mem_result_valid guarded by LSU queue deq_valid_o


    ///////////////////////////////////////////////////////////////////////////
    // LSU BUFFERS

    logic         state_req_ready,   lsu_queue_ready;
    logic         state_req_stall;
    logic         state_req_valid_q, state_req_valid_d, state_rdata_valid_q;
    CTRL_T        state_req_q,       state_req_d;
    lsu_state_red                                       state_rdata_q,       state_rdata_d;

    assign pending_load_o  = state_req_valid_q & ~state_req_q.mode.lsu.store;
    assign pending_store_o = state_req_valid_q &  state_req_q.mode.lsu.store;

    // request address:
    logic [31:0] req_addr_q, req_addr_d;

    // store data and mask buffers:
    logic [VMEM_W  -1:0] wdata_buf_q, wdata_buf_d;
    logic [VMEM_W/8-1:0] wmask_buf_q, wmask_buf_d;

    // temporary buffer for byte mask during request:
    logic [VMEM_W/8-1:0] vmsk_tmp_q, vmsk_tmp_d;

    // memory request caused an exception:
    logic mem_exc_q, mem_exc_d;

    // memory request caused an error (exception or bus error):
    logic       mem_err_q,     mem_err_d;
    logic [5:0] mem_exccode_q, mem_exccode_d;

    // load data, offset and mask buffers:
    logic [       VMEM_W   -1:0] rdata_buf_q, rdata_buf_d;
    logic [$clog2(VMEM_W/8)-1:0] rdata_off_q, rdata_off_d;
    logic [       VMEM_W/8 -1:0] rmask_buf_q, rmask_buf_d;

    generate
        if (BUF_REQUEST) begin
             always_ff @(posedge clk_i or negedge async_rst_ni) begin : vproc_lsu_stage_req_valid
                if (~async_rst_ni) begin
                    state_req_valid_q <= 1'b0;
                end
                else if (~sync_rst_ni) begin
                    state_req_valid_q <= 1'b0;
                end
                else if (state_req_ready) begin
                    state_req_valid_q <= state_req_valid_d;
                end
            end
            always_ff @(posedge clk_i) begin : vproc_lsu_stage_req
                if (state_req_ready & state_req_valid_d) begin
                    state_req_q <= state_req_d;
                    req_addr_q  <= req_addr_d;
                    wdata_buf_q <= wdata_buf_d;
                    wmask_buf_q <= wmask_buf_d;
                    vmsk_tmp_q  <= vmsk_tmp_d;
                    mem_exc_q   <= mem_exc_d;
                end
            end
            assign state_req_ready = ~state_req_valid_q | (xif_mem_if.mem_valid & xif_mem_if.mem_ready) | (~state_req_stall & ~xif_mem_if.mem_valid);
        end else begin
            always_comb begin
                state_req_valid_q = state_req_valid_d;
                state_req_q       = state_req_d;
                req_addr_q        = req_addr_d;
                wdata_buf_q       = wdata_buf_d;
                wmask_buf_q       = wmask_buf_d;
                vmsk_tmp_q        = vmsk_tmp_d;
            end
            always_ff @(posedge clk_i) begin
                // always need a flip-flop for the exception flag
                mem_exc_q <= mem_exc_d;
            end
            assign state_req_ready = (xif_mem_if.mem_valid & xif_mem_if.mem_ready) | (~state_req_stall & ~xif_mem_if.mem_valid);
        end

        // Note: The stages receiving memory data and writing it to vector
        // registers cannot stall, since there is no way to pause memory read
        // data once the memory requests have been issued.  Therefore, any
        // checks which might stall the pipeline (destination vector register
        // available, instruction committed) must be done *before* generating
        // the memory requests.
        if (BUF_RDATA) begin
            always_ff @(posedge clk_i or negedge async_rst_ni) begin : vproc_lsu_stage_rdata_valid
                if (~async_rst_ni) begin
                    state_rdata_valid_q <= 1'b0;
                end
                else if (~sync_rst_ni) begin
                    state_rdata_valid_q <= 1'b0;
                end
                else begin
<<<<<<< HEAD
                    state_rdata_valid_q <= xif_memres_if.mem_result_valid;
=======
                    state_rdata_valid_q <= mem_result_valid & ~state_rdata_d.mode.store;
>>>>>>> 1c489b4e
                end
            end
            always_ff @(posedge clk_i) begin : vproc_lsu_stage_rdata
                if (mem_result_valid) begin
                    state_rdata_q <= state_rdata_d;
                    rdata_buf_q   <= rdata_buf_d;
                    rdata_off_q   <= rdata_off_d;
                    rmask_buf_q   <= rmask_buf_d;
                    mem_err_q     <= mem_err_d;
                    mem_exccode_q <= mem_exccode_d;
                end
            end
        end else begin
            always_comb begin
<<<<<<< HEAD
                state_rdata_valid_q = xif_memres_if.mem_result_valid;
=======
                state_rdata_valid_q = mem_result_valid & ~state_rdata_d.mode.store;
>>>>>>> 1c489b4e
                state_rdata_q       = state_rdata_d;
                rdata_buf_q         = rdata_buf_d;
                rdata_off_q         = rdata_off_d;
                rmask_buf_q         = rmask_buf_d;
            end
            always_ff @(posedge clk_i) begin
                // always need a flip-flop for the error flag and exception code
                mem_err_q     <= mem_err_d;
                mem_exccode_q <= mem_exccode_d;
            end
        end
    endgenerate

    // Stall vreg writes until pending reads of the destination register are
    // complete and while the instruction is speculative; for the LSU stalling
    // has to happen at the request stage, since later stalling is not possible
    assign state_req_stall = (~state_req_q.mode.lsu.store & state_req_q.res_store & vreg_pend_rd_i[state_req_q.res_vaddr]) | instr_spec_i[state_req_q.id] | ~lsu_queue_ready;


    ///////////////////////////////////////////////////////////////////////////
    // LSU READ/WRITE

    assign state_req_valid_d = pipe_in_valid_i;
    assign state_req_d       = pipe_in_ctrl_i;
    assign pipe_in_ready_o   = state_req_ready;

    logic [31        :0] vs2_data;
    logic [VMEM_W  -1:0] vs3_data;
    logic [VMEM_W/8-1:0] vmsk_data;
    assign vs2_data  = pipe_in_op1_i;
    assign vs3_data  = pipe_in_op2_i;
    assign vmsk_data = pipe_in_mask_i;

    // compose memory address:
    always_comb begin
        req_addr_d = DONT_CARE_ZERO ? '0 : 'x;
        unique case (pipe_in_ctrl_i.mode.lsu.stride)
            // For (unit-)strided memory requests, the address is initialized with the X register
            // value during the first cycle and incremented during later cycles, but it is left
            // unchanged in case the input is invalid (avoids corrupting the address).  Note that
            // for strided loads, the X register value holds the base address in the first cycle
            // and then switches to the increment value.
            LSU_UNITSTRIDE: req_addr_d = pipe_in_valid_i ? (pipe_in_ctrl_i.first_cycle ?
                pipe_in_ctrl_i.xval : req_addr_q + 32'(VMEM_W / 8)
            ) : req_addr_q;
            LSU_STRIDED:    req_addr_d = pipe_in_valid_i ? (pipe_in_ctrl_i.first_cycle ?
                pipe_in_ctrl_i.xval : req_addr_q + pipe_in_ctrl_i.xval
            ) : req_addr_q;
            LSU_INDEXED: begin
                unique case (pipe_in_ctrl_i.mode.lsu.eew)
                    VSEW_8:  req_addr_d = pipe_in_ctrl_i.xval + {24'b0, vs2_data[7 :0]};
                    VSEW_16: req_addr_d = pipe_in_ctrl_i.xval + {16'b0, vs2_data[15:0]};
                    VSEW_32: req_addr_d = pipe_in_ctrl_i.xval +         vs2_data[31:0] ;
                    default: ;
                endcase
            end
            default: ;
        endcase
    end

    assign vmsk_tmp_d = vmsk_data;

    // write data conversion and masking:
    logic [VMEM_W/8-1:0] wdata_unit_vl_mask;
    logic                wdata_stri_mask;
    assign wdata_unit_vl_mask = ~pipe_in_ctrl_i.vl_part_0 ? ({(VMEM_W/8){1'b1}} >> (~pipe_in_ctrl_i.vl_part)) : '0;
    assign wdata_stri_mask    = ~pipe_in_ctrl_i.vl_part_0 &
                                (pipe_in_ctrl_i.mode.lsu.masked ? vmsk_data[0] : 1'b1);
    always_comb begin
        wdata_buf_d = DONT_CARE_ZERO ? '0 : 'x;
        wmask_buf_d = DONT_CARE_ZERO ? '0 : 'x;
        if (pipe_in_ctrl_i.mode.lsu.stride == LSU_UNITSTRIDE) begin
            wdata_buf_d = vs3_data[VMEM_W-1:0];
            wmask_buf_d = (pipe_in_ctrl_i.mode.lsu.masked ? vmsk_data : '1) & wdata_unit_vl_mask;
        end else begin
            unique case (pipe_in_ctrl_i.mode.lsu.eew)
                VSEW_8: begin
                    for (int i = 0; i < VMEM_W / 8 ; i++)
                        wdata_buf_d[i*8  +: 8 ] = vs3_data[7 :0];
                    wmask_buf_d = {{VMEM_W/8-1{1'b0}},    wdata_stri_mask  } <<  req_addr_d[$clog2(VMEM_W/8)-1:0]                                    ;
                end
                VSEW_16: begin
                    for (int i = 0; i < VMEM_W / 16; i++)
                        wdata_buf_d[i*16 +: 16] = vs3_data[15:0];
                    wmask_buf_d = {{VMEM_W/8-2{1'b0}}, {2{wdata_stri_mask}}} << (req_addr_d[$clog2(VMEM_W/8)-1:0] & ({$clog2(VMEM_W/8){1'b1}} << 1));
                end
                VSEW_32: begin
                    for (int i = 0; i < VMEM_W / 32; i++)
                        wdata_buf_d[i*32 +: 32] = vs3_data[31:0];
                    wmask_buf_d = {{VMEM_W/8-4{1'b0}}, {4{wdata_stri_mask}}} << (req_addr_d[$clog2(VMEM_W/8)-1:0] & ({$clog2(VMEM_W/8){1'b1}} << 2));
                end
                default: ;
            endcase
            if (~ADDR_ALIGNED) begin
                wdata_buf_d = vs3_data[VMEM_W-1:0];
                unique case (pipe_in_ctrl_i.mode.lsu.eew)
                    VSEW_8:  wmask_buf_d = {{VMEM_W/8-1{1'b0}},    wdata_stri_mask  };
                    VSEW_16: wmask_buf_d = {{VMEM_W/8-2{1'b0}}, {2{wdata_stri_mask}}};
                    VSEW_32: wmask_buf_d = {{VMEM_W/8-4{1'b0}}, {4{wdata_stri_mask}}};
                    default: ;
                endcase
            end
        end
    end

    // memory request (keep requesting next access while addressing is not complete)
    assign xif_mem_if.mem_valid     = state_req_valid_q & ~state_req_stall & ~instr_killed_i[state_req_q.id] & (~mem_exc_q | state_req_q.first_cycle);
    assign xif_mem_if.mem_req.id    = state_req_q.id;
    assign xif_mem_if.mem_req.addr  = ADDR_ALIGNED ? {req_addr_q[31:$clog2(VMEM_W/8)], {$clog2(VMEM_W/8){1'b0}}} : req_addr_q;
    assign xif_mem_if.mem_req.mode  = '0;
    assign xif_mem_if.mem_req.we    = state_req_q.mode.lsu.store;
    assign xif_mem_if.mem_req.be    = wmask_buf_q;
    assign xif_mem_if.mem_req.wdata = wdata_buf_q;
    assign xif_mem_if.mem_req.last  = state_req_q.last_cycle;
    assign xif_mem_if.mem_req.spec  = '0;

    // monitor the memory response for exceptions
    always_comb begin
        mem_exc_d = mem_exc_q;
        if (state_req_q.first_cycle | ~mem_exc_q) begin
            // reset the exception flag in the first cycle, unless there is an
            // exception
            mem_exc_d = xif_mem_if.mem_valid & xif_mem_if.mem_ready & xif_mem_if.mem_resp.exc;
        end
    end

    // queue for storing masks and offsets until the memory system fulfills the request:
    lsu_state_red state_req_red;
    always_comb begin
        state_req_red             = DONT_CARE_ZERO ? '0 : 'x;
        state_req_red.first_cycle = state_req_q.first_cycle;
        state_req_red.last_cycle  = state_req_q.last_cycle;
        state_req_red.id          = state_req_q.id;
        state_req_red.mode        = state_req_q.mode.lsu;
        state_req_red.vl_part     = state_req_q.vl_part;
        state_req_red.vl_part_0   = state_req_q.vl_part_0;
        state_req_red.res_vaddr   = state_req_q.res_vaddr;
        state_req_red.res_store   = state_req_q.res_store;
        state_req_red.res_shift   = state_req_q.res_shift;
        state_req_red.exc         = xif_mem_if.mem_resp.exc;
        state_req_red.exccode     = xif_mem_if.mem_resp.exccode;
    end
    logic         deq_valid; // LSU queue dequeue valid signal
    lsu_state_red deq_state;
    vproc_queue #(
        .WIDTH        ( $clog2(VMEM_W/8) + VMEM_W/8 + $bits(lsu_state_red)            ),
        .DEPTH        ( 4                                                             )
    ) lsu_queue (
        .clk_i        ( clk_i                                                         ),
        .async_rst_ni ( async_rst_ni                                                  ),
        .sync_rst_ni  ( sync_rst_ni                                                   ),
        .enq_ready_o  ( lsu_queue_ready                                               ),
        .enq_valid_i  ( state_req_valid_q & state_req_ready                           ),
        .enq_data_i   ( {req_addr_q[$clog2(VMEM_W/8)-1:0], vmsk_tmp_q, state_req_red} ),
        .deq_ready_i  ( mem_result_valid | mem_err_d                                  ),
        .deq_valid_o  ( deq_valid                                                     ),
        .deq_data_o   ( {rdata_off_d, rmask_buf_d, deq_state}                         ),
        .flags_any_o  (                                                               ),
        .flags_all_o  (                                                               )
    );
    assign mem_result_valid = xif_memres_if.mem_result_valid & deq_valid;

    // monitor the memory result for bus errors and the queue for exceptions
    always_comb begin
        mem_err_d     = mem_err_q;
        mem_exccode_d = mem_exccode_q;
        if ((deq_valid & deq_state.first_cycle) | ~mem_err_q) begin
            // reset the error flag in the first cycle, unless there is a bus
            // error or an exception occured during the request
            mem_err_d     = deq_state.exc | (mem_result_valid & xif_memres_if.mem_result.err);
            mem_exccode_d = deq_state.exc ? deq_state.exccode : (
                // bus error translates to a load/store access fault exception
                deq_state.mode.store ? 6'h07 : 6'h05
            );
        end
    end

    // LSU result (indicates potential exceptions):
    assign trans_complete_valid_o   = deq_valid & deq_state.last_cycle & (mem_result_valid | mem_err_d);
    assign trans_complete_id_o      = deq_state.id;
    assign trans_complete_exc_o     = mem_err_d;
    assign trans_complete_exccode_o = mem_exccode_d;

    // load data state
    always_comb begin
        state_rdata_d            = deq_state;
        state_rdata_d.exc        = mem_err_d;
        state_rdata_d.res_store &= ~state_rdata_d.mode.store; // inhibit vreg store for vector store
    end

    // load data:
    assign rdata_buf_d = xif_memres_if.mem_result.rdata;

    // load data conversion:
    logic [VMEM_W/8-1:0] rdata_unit_vl_mask, rdata_unit_vdmsk;
    logic rdata_stri_vdmsk;
    assign rdata_unit_vl_mask = ~state_rdata_q.vl_part_0 ? ({(VMEM_W/8){1'b1}} >> (~state_rdata_q.vl_part)) : '0;
    assign rdata_unit_vdmsk   = (state_rdata_q.mode.masked ? rmask_buf_q : {VMEM_W/8{1'b1}}) & rdata_unit_vl_mask;
    assign rdata_stri_vdmsk   = ~state_rdata_q.vl_part_0 & (state_rdata_q.mode.masked ? rmask_buf_q[0] : 1'b1);

    assign pipe_out_valid_o = state_rdata_valid_q;
    always_comb begin
        pipe_out_ctrl_o              = DONT_CARE_ZERO ? '0 : 'x;
        pipe_out_ctrl_o.first_cycle  = state_rdata_q.first_cycle;
        pipe_out_ctrl_o.last_cycle   = state_rdata_q.last_cycle;
        pipe_out_ctrl_o.id           = state_rdata_q.id;
        pipe_out_ctrl_o.mode.lsu     = state_rdata_q.mode;
        pipe_out_ctrl_o.eew          = state_rdata_q.mode.eew;
        pipe_out_ctrl_o.vl_part      = state_rdata_q.vl_part;
        pipe_out_ctrl_o.vl_part_0    = state_rdata_q.vl_part_0;
        pipe_out_ctrl_o.res_vaddr    = state_rdata_q.res_vaddr;
        pipe_out_ctrl_o.res_store    = state_rdata_q.res_store & ~state_rdata_q.exc;
        pipe_out_ctrl_o.res_shift    = state_rdata_q.res_shift;
    end
    assign pipe_out_pend_clr_o = state_rdata_q.res_store;
    always_comb begin
        if (state_rdata_q.mode.stride == LSU_UNITSTRIDE) begin
            pipe_out_res_o = rdata_buf_q;
        end else begin
            pipe_out_res_o = DONT_CARE_ZERO ? '0 : 'x;
            unique case (state_rdata_q.mode.eew)
                VSEW_8:  pipe_out_res_o[7 :0] = rdata_buf_q[{3'b000, rdata_off_q                                  } * 8 +: 8 ];
                VSEW_16: pipe_out_res_o[15:0] = rdata_buf_q[{3'b000, rdata_off_q & ({$clog2(VMEM_W/8){1'b1}} << 1)} * 8 +: 16];
                VSEW_32: pipe_out_res_o[31:0] = rdata_buf_q[{3'b000, rdata_off_q & ({$clog2(VMEM_W/8){1'b1}} << 2)} * 8 +: 32];
                default: ;
            endcase
            if (~ADDR_ALIGNED) begin
                pipe_out_res_o = rdata_buf_q;
            end
        end
        pipe_out_mask_o = (state_rdata_q.mode.stride == LSU_UNITSTRIDE) ? rdata_unit_vdmsk : {(VMEM_W/8){rdata_stri_vdmsk}};
    end


`ifdef VPROC_SVA
`include "vproc_lsu_sva.svh"
`endif

endmodule<|MERGE_RESOLUTION|>--- conflicted
+++ resolved
@@ -158,11 +158,7 @@
                     state_rdata_valid_q <= 1'b0;
                 end
                 else begin
-<<<<<<< HEAD
-                    state_rdata_valid_q <= xif_memres_if.mem_result_valid;
-=======
-                    state_rdata_valid_q <= mem_result_valid & ~state_rdata_d.mode.store;
->>>>>>> 1c489b4e
+                    state_rdata_valid_q <= mem_result_valid;
                 end
             end
             always_ff @(posedge clk_i) begin : vproc_lsu_stage_rdata
@@ -177,11 +173,7 @@
             end
         end else begin
             always_comb begin
-<<<<<<< HEAD
-                state_rdata_valid_q = xif_memres_if.mem_result_valid;
-=======
-                state_rdata_valid_q = mem_result_valid & ~state_rdata_d.mode.store;
->>>>>>> 1c489b4e
+                state_rdata_valid_q = mem_result_valid;
                 state_rdata_q       = state_rdata_d;
                 rdata_buf_q         = rdata_buf_d;
                 rdata_off_q         = rdata_off_d;
